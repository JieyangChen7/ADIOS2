/*
 * Distributed under the OSI-approved Apache License, Version 2.0.  See
 * accompanying file Copyright.txt for details.
 *
 * DataManReader.h
 *
 *  Created on: Feb 21, 2017
 *      Author: wfg
 */

#ifndef DATAMANREADER_H_
#define DATAMANREADER_H_

#include <iostream> //std::cout << Needs to go

#include "core/Engine.h"
#include "format/BP1Writer.h"

// supported capsules
#include "capsule/heap/STLVector.h"

#include "DataManager.h"

namespace adios
{

class DataManReader : public Engine
{

public:
<<<<<<< HEAD
  /**
   * Constructor for dataman engine Reader for WAN communications
   * @param adios
   * @param name
   * @param accessMode
   * @param mpiComm
   * @param method
   * @param debugMode
   * @param nthreads
   */
  DataManReader(ADIOS &adios, const std::string name,
                const std::string accessMode, MPI_Comm mpiComm,
                const Method &method);

  ~DataManReader();

  /**
   * Set callback function from user application
   * @param callback function (get) provided by the user to be applied in
   * DataMan
   */
  void SetCallBack(std::function<void(const void *, std::string, std::string,
                                      std::string, Dims)>
                       callback);

  Variable<void> *InquireVariable(const std::string name,
                                  const bool readIn = true);
  Variable<char> *InquireVariableChar(const std::string name,
                                      const bool readIn = true);
  Variable<unsigned char> *InquireVariableUChar(const std::string name,
                                                const bool readIn = true);
  Variable<short> *InquireVariableShort(const std::string name,
=======
    /**
     * Constructor for dataman engine Reader for WAN communications
     * @param adios
     * @param name
     * @param accessMode
     * @param mpiComm
     * @param method
     * @param debugMode
     * @param nthreads
     */
    DataManReader(ADIOS &adios, const std::string name,
                  const std::string accessMode, MPI_Comm mpiComm,
                  const Method &method, const IOMode iomode,
                  const float timeout_sec, const bool debugMode = false,
                  const unsigned int nthreads = 1);

    ~DataManReader();

    /**
     * Set callback function from user application
     * @param callback function (get) provided by the user to be applied in
     * DataMan
     */
    void SetCallBack(std::function<void(const void *, std::string, std::string,
                                        std::string, Dims)>
                         callback);

    Variable<void> *InquireVariable(const std::string name,
                                    const bool readIn = true);
    Variable<char> *InquireVariableChar(const std::string name,
>>>>>>> a4ad2d7a
                                        const bool readIn = true);
    Variable<unsigned char> *InquireVariableUChar(const std::string name,
                                                  const bool readIn = true);
    Variable<short> *InquireVariableShort(const std::string name,
                                          const bool readIn = true);
    Variable<unsigned short> *InquireVariableUShort(const std::string name,
                                                    const bool readIn = true);
    Variable<int> *InquireVariableInt(const std::string name,
                                      const bool readIn = true);
    Variable<unsigned int> *InquireVariableUInt(const std::string name,
                                                const bool readIn = true);
    Variable<long int> *InquireVariableLInt(const std::string name,
                                            const bool readIn = true);
    Variable<unsigned long int> *InquireVariableULInt(const std::string name,
                                                      const bool readIn = true);
    Variable<long long int> *InquireVariableLLInt(const std::string name,
                                                  const bool readIn = true);
    Variable<unsigned long long int> *
    InquireVariableULLInt(const std::string name, const bool readIn = true);
    Variable<float> *InquireVariableFloat(const std::string name,
                                          const bool readIn = true);
    Variable<double> *InquireVariableDouble(const std::string name,
                                            const bool readIn = true);
    Variable<long double> *InquireVariableLDouble(const std::string name,
                                                  const bool readIn = true);
    Variable<std::complex<float>> *
    InquireVariableCFloat(const std::string name, const bool readIn = true);
    Variable<std::complex<double>> *
    InquireVariableCDouble(const std::string name, const bool readIn = true);
    Variable<std::complex<long double>> *
    InquireVariableCLDouble(const std::string name, const bool readIn = true);

    /**
     * Not implemented
     * @param name
     * @param readIn
     * @return
     */
    VariableCompound *InquireVariableCompound(const std::string name,
                                              const bool readIn = true);

    void Close(const int transportIndex = -1);

private:
    capsule::STLVector
        m_Buffer; ///< heap capsule, contains data and metadata buffers
    format::BP1Writer
        m_BP1Writer; ///< format object will provide the required BP
                     /// functionality to be applied on m_Buffer and
    /// m_Transports

    bool m_DoRealTime = false;
    DataManager m_Man;
    std::function<void(const void *, std::string, std::string, std::string,
                       Dims)>
        m_CallBack; ///< call back function

    void Init(); ///< calls InitCapsules and InitTransports based on Method,
                 /// called from constructor
    void InitCapsules();
    void InitTransports(); ///< from Transports

    std::string
    GetMdtmParameter(const std::string parameter,
                     const std::map<std::string, std::string> &mdtmParameters);

    template <class T>
    Variable<T> *InquireVariableCommon(const std::string name,
                                       const bool readIn)
    {
        std::cout << "I am hooked to the DataMan library\n";
        std::cout << "Hello DatamanReader from rank " << m_RankMPI << "\n";
        std::cout << "Trying to read variable " << name
                  << " from one of the variables coming from a WAN transport\n";

        // here read variable metadata (dimensions, type, etc.)...then create a
        // Variable like below:
        // Variable<T>& variable = m_ADIOS.DefineVariable<T>( m_Name + "/" +
        // name, )
        // return &variable; //return address if success
        return nullptr; // on failure
    }
};

} // end namespace

#endif /* DATAMANREADER_H_ */<|MERGE_RESOLUTION|>--- conflicted
+++ resolved
@@ -14,7 +14,7 @@
 #include <iostream> //std::cout << Needs to go
 
 #include "core/Engine.h"
-#include "format/BP1Writer.h"
+#include "utilities/format/bp1/BP1Writer.h"
 
 // supported capsules
 #include "capsule/heap/STLVector.h"
@@ -28,40 +28,6 @@
 {
 
 public:
-<<<<<<< HEAD
-  /**
-   * Constructor for dataman engine Reader for WAN communications
-   * @param adios
-   * @param name
-   * @param accessMode
-   * @param mpiComm
-   * @param method
-   * @param debugMode
-   * @param nthreads
-   */
-  DataManReader(ADIOS &adios, const std::string name,
-                const std::string accessMode, MPI_Comm mpiComm,
-                const Method &method);
-
-  ~DataManReader();
-
-  /**
-   * Set callback function from user application
-   * @param callback function (get) provided by the user to be applied in
-   * DataMan
-   */
-  void SetCallBack(std::function<void(const void *, std::string, std::string,
-                                      std::string, Dims)>
-                       callback);
-
-  Variable<void> *InquireVariable(const std::string name,
-                                  const bool readIn = true);
-  Variable<char> *InquireVariableChar(const std::string name,
-                                      const bool readIn = true);
-  Variable<unsigned char> *InquireVariableUChar(const std::string name,
-                                                const bool readIn = true);
-  Variable<short> *InquireVariableShort(const std::string name,
-=======
     /**
      * Constructor for dataman engine Reader for WAN communications
      * @param adios
@@ -74,9 +40,7 @@
      */
     DataManReader(ADIOS &adios, const std::string name,
                   const std::string accessMode, MPI_Comm mpiComm,
-                  const Method &method, const IOMode iomode,
-                  const float timeout_sec, const bool debugMode = false,
-                  const unsigned int nthreads = 1);
+                  const Method &method);
 
     ~DataManReader();
 
@@ -92,7 +56,6 @@
     Variable<void> *InquireVariable(const std::string name,
                                     const bool readIn = true);
     Variable<char> *InquireVariableChar(const std::string name,
->>>>>>> a4ad2d7a
                                         const bool readIn = true);
     Variable<unsigned char> *InquireVariableUChar(const std::string name,
                                                   const bool readIn = true);

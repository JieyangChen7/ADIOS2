/*
 * Distributed under the OSI-approved Apache License, Version 2.0.  See
 * accompanying file Copyright.txt for details.
 *
 * IO_ADIOS2.cpp
 *
 *  Created on: Feb 2017
 *      Author: Norbert Podhorszki
 */

#include "IO.h"
#include "ADIOS_CPP.h"

#include <string>

static int rank_saved;
adios::ADIOS *ad = nullptr;
std::shared_ptr<adios::Engine> bpWriter;
adios::Variable<double> *varT = nullptr;

IO::IO(const Settings &s, MPI_Comm comm)
{
    rank_saved = s.rank;
    m_outputfilename = s.outputfile + ".bp";
    ad = new adios::ADIOS("adios2.xml", comm, adios::Verbose::INFO);

    // Define method for engine creation
    // 1. Get method def from config file or define new one

<<<<<<< HEAD
  adios::Method &bpWriterSettings = ad->DeclareMethod("output");
  if (!bpWriterSettings.IsUserDefined())
  {
    // if not defined by user, we can change the default settings
    bpWriterSettings.SetEngine("BP"); // BP is the default engine
    bpWriterSettings.AllowThreads(
        1); // allow 1 extra thread for data processing
    bpWriterSettings.AddTransport(
        "File", "lucky=yes"); // ISO-POSIX file is the default transport
                              // Passing parameters to the transport
    bpWriterSettings.SetParameters(
        "have_metadata_file=yes"); // Passing parameters to the engine
    bpWriterSettings.SetParameters(
        "Aggregation",
        std::to_string((s.nproc + 1) / 2)); // number of aggregators
  }
=======
    adios::Method &bpWriterSettings = ad->DeclareMethod("output");
    if (!bpWriterSettings.isUserDefined())
    {
        // if not defined by user, we can change the default settings
        bpWriterSettings.SetEngine("BP"); // BP is the default engine
        bpWriterSettings.AllowThreads(
            1); // allow 1 extra thread for data processing
        bpWriterSettings.AddTransport(
            "File", "lucky=yes"); // ISO-POSIX file is the default transport
                                  // Passing parameters to the transport
        bpWriterSettings.SetParameters(
            "have_metadata_file",
            "yes"); // Passing parameters to the engine
        bpWriterSettings.SetParameters(
            "Aggregation",
            std::to_string((s.nproc + 1) / 2)); // number of aggregators
    }
>>>>>>> a4ad2d7a

    // define T as 2D global array
    varT = &ad->DefineVariable<double>(
        "T", {s.gndx, s.gndy}, // Global dimensions
        {s.ndx,
         s.ndy}, // local size, could be defined later using SetSelection()
        {s.offsx, s.offsy} // offset of the local array in the global space
        );

    // add transform to variable
    // adios::Transform tr = adios::transform::BZIP2( );
    // varT.AddTransform( tr, "" );
    // varT.AddTransform( tr,"accuracy=0.001" );  // for ZFP

<<<<<<< HEAD
  bpWriter = ad->Open(m_outputfilename, "w", comm, bpWriterSettings);
=======
    bpWriter = ad->Open(m_outputfilename, "w", comm, bpWriterSettings,
                        adios::IOMode::COLLECTIVE);
>>>>>>> a4ad2d7a

    if (bpWriter == nullptr)
        throw std::ios_base::failure("ERROR: failed to open ADIOS bpWriter\n");
}

IO::~IO()
{
    bpWriter->Close();
    delete ad;
}

void /*IO::*/ old_style_write(int step, const HeatTransfer &ht,
                              const Settings &s, MPI_Comm comm)
{
    bpWriter->Write<double>(*varT, ht.data_noghost().data());
    bpWriter->Advance();
}

void IO::write(int step, const HeatTransfer &ht, const Settings &s,
               MPI_Comm comm)
{
    /* This selection is redundant and not required, since we defined
     * the selection already in DefineVariable(). It is here just as an example.
     */
    // Make a selection to describe the local dimensions of the variable we
    // write
    // and
    // its offsets in the global spaces. This could have been done in
    // adios.DefineVariable()
    adios::Selection sel = adios.SelectionBoundingBox(
        {s.ndx, s.ndy},
        {s.offsx, s.offsy}); // local dims and offsets; both as list
    var2D.SetSelection(sel);

    /* Select the area that we want to write from the data pointer we pass to
       the
       writer.
       Think HDF5 memspace, just not hyperslabs, only a bounding box selection.
       Engine will copy this bounding box from the data pointer into the output
       buffer.
       Size of the bounding box should match the "space" selection which was
       given
       above.
       Default memspace is always the full selection.
    */
    adios::Selection memspace =
        adios.SelectionBoundingBox({s.ndx, s.ndy}, {1, 1});
    var2D.SetMemorySelection(memspace);

    bpWriter->Write<double>(*varT, ht.data());
    bpWriter->Advance();
}<|MERGE_RESOLUTION|>--- conflicted
+++ resolved
@@ -27,26 +27,8 @@
     // Define method for engine creation
     // 1. Get method def from config file or define new one
 
-<<<<<<< HEAD
-  adios::Method &bpWriterSettings = ad->DeclareMethod("output");
-  if (!bpWriterSettings.IsUserDefined())
-  {
-    // if not defined by user, we can change the default settings
-    bpWriterSettings.SetEngine("BP"); // BP is the default engine
-    bpWriterSettings.AllowThreads(
-        1); // allow 1 extra thread for data processing
-    bpWriterSettings.AddTransport(
-        "File", "lucky=yes"); // ISO-POSIX file is the default transport
-                              // Passing parameters to the transport
-    bpWriterSettings.SetParameters(
-        "have_metadata_file=yes"); // Passing parameters to the engine
-    bpWriterSettings.SetParameters(
-        "Aggregation",
-        std::to_string((s.nproc + 1) / 2)); // number of aggregators
-  }
-=======
     adios::Method &bpWriterSettings = ad->DeclareMethod("output");
-    if (!bpWriterSettings.isUserDefined())
+    if (!bpWriterSettings.IsUserDefined())
     {
         // if not defined by user, we can change the default settings
         bpWriterSettings.SetEngine("BP"); // BP is the default engine
@@ -62,7 +44,6 @@
             "Aggregation",
             std::to_string((s.nproc + 1) / 2)); // number of aggregators
     }
->>>>>>> a4ad2d7a
 
     // define T as 2D global array
     varT = &ad->DefineVariable<double>(
@@ -77,12 +58,7 @@
     // varT.AddTransform( tr, "" );
     // varT.AddTransform( tr,"accuracy=0.001" );  // for ZFP
 
-<<<<<<< HEAD
-  bpWriter = ad->Open(m_outputfilename, "w", comm, bpWriterSettings);
-=======
-    bpWriter = ad->Open(m_outputfilename, "w", comm, bpWriterSettings,
-                        adios::IOMode::COLLECTIVE);
->>>>>>> a4ad2d7a
+    bpWriter = ad->Open(m_outputfilename, "w", comm, bpWriterSettings);
 
     if (bpWriter == nullptr)
         throw std::ios_base::failure("ERROR: failed to open ADIOS bpWriter\n");

--- conflicted
+++ resolved
@@ -118,13 +118,8 @@
             bpReader.InquiryVariable("Nice");
 
         if (varNice == nullptr)
-<<<<<<< HEAD
-            throw std::ios_base::failure(
-                "ERROR: failed to find variable 'myDoubles' in input file\n");
-=======
             throw std::ios_base::failure("ERROR: failed to find variable "
                                          "'myDoubles' in input file\n");
->>>>>>> 1757fc4f
 
         // ? how do we know about the type? std::string varNice->m_Type
         unsigned long long int gdim =

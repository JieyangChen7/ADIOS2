/*
 * Distributed under the OSI-approved Apache License, Version 2.0.  See
 * accompanying file Copyright.txt for details.
 *
 * Reorganize.cpp
 *
 *  Created on: Mar 7, 2018
 *      Author: Norbert Podhorszki, pnorbert@ornl.gov
 *
 * Reorganize global arrays
   Assumptions:
     - one output step fits into the memory of the reorganizer.
       Actually, this means, even more memory is needed than the size of output.
       We need to read each variable while also buffering all of them for
 output.
     - output steps contain the same variable set (no changes in variables)
     - attributes are the same for all steps (will write only once here)
 */

#include "Reorganize.h"

#include <assert.h>
#include <iomanip>
#include <iostream>
#include <string>

#include "adios2/ADIOSMPI.h"
#include "adios2/ADIOSMacros.h"
#include "adios2/core/ADIOS.h"
#include "adios2/core/IO.h"
#include "adios2/engine/bp/BPFileReader.h"
#include "adios2/helper/adiosFunctions.h"

// C headers
#include <cerrno>
#include <cstdlib>

namespace adios2
{
namespace utils
{

Reorganize::Reorganize(int argc, char *argv[])
: Utils("adios2_reorganize", argc, argv)
{
    MPI_Comm_split(MPI_COMM_WORLD, m_MPISplitColor, rank, &comm);
    MPI_Comm_rank(comm, &rank);
    MPI_Comm_size(comm, &numproc);

    if (argc < 5)
    {
        PrintUsage();
        throw std::invalid_argument(
            "ERROR: Not enough arguments. At least 6 are required\n");
    }
    infilename = std::string(argv[1]);
    outfilename = std::string(argv[2]);
    rmethodname = std::string(argv[3]);
    rmethodparams = std::string(argv[4]);
    wmethodname = std::string(argv[5]);
    wmethodparams = std::string(argv[6]);

    int nd = 0;
    int j = 7;
    char *end;
    while (argc > j && j < 13)
    { // get max 6 dimensions
        errno = 0;
        decomp_values[nd] = std::strtol(argv[j], &end, 10);
        if (errno || (end != 0 && *end != '\0'))
        {
            std::string errmsg(
                "ERROR: Invalid decomposition number in argument " +
                std::to_string(j) + ": '" + std::string(argv[j]) + "'\n");
            PrintUsage();
            throw std::invalid_argument(errmsg);
        }
        nd++;
        j++;
    }

    if (argc > j)
    {
        throw std::invalid_argument(
            "ERROR: Up to 6 decomposition arguments are supported\n");
    }

    int prod = 1;
    for (int i = 0; i < nd; i++)
    {
        prod *= decomp_values[i];
    }

    if (prod > numproc)
    {
        print0("ERROR: Product of decomposition numbers %d > number of "
               "processes %d\n",
               prod, numproc);
        std::string errmsg("ERROR: The product of decomposition numbers " +
                           std::to_string(prod) + " > number of processes " +
                           std::to_string(numproc) + "\n");
        PrintUsage();
        throw std::invalid_argument(errmsg);
    }
}

void Reorganize::Run()
{
    ParseArguments();
    ProcessParameters();
    int retval = 0;

    print0("Input stream            = ", infilename);
    print0("Output stream           = ", outfilename);
    print0("Read method             = ", rmethodname);
    print0("Read method parameters  = ", rmethodparams);
    print0("Write method            = ", wmethodname);
    print0("Write method parameters = ", wmethodparams);

    ADIOS adios(comm, true);
    IO &io = adios.DeclareIO("group");

    print0("Waiting to open stream ", infilename, "...");

    io.SetEngine(rmethodname);
    io.SetParameter("verbose", "5");
    adios2::Engine &rStream = io.Open(infilename, adios2::Mode::Read);
    // rStream.FixedSchedule();

    io.SetEngine(wmethodname);
    adios2::Engine &wStream = io.Open(outfilename, adios2::Mode::Write);

    int steps = 0;
    int curr_step = -1;
    while (true)
    {
        adios2::StepStatus status =
            rStream.BeginStep(adios2::StepMode::NextAvailable, 0.0f);
        if (status != adios2::StepStatus::OK)
        {
            break;
        }

        steps++; // start counting from 1

        if (rStream.CurrentStep() != curr_step + 1)
        {
            // we missed some steps
            std::cout << "rank " << rank << " WARNING: steps " << curr_step
                      << ".." << rStream.CurrentStep() - 1
                      << "were missed when advancing." << std::endl;
        }

        curr_step = static_cast<int>(rStream.CurrentStep());
        const DataMap &variables = io.GetVariablesDataMap();
        const DataMap &attributes = io.GetAttributesDataMap();

        print0("File info:");
        print0("  current step:   ", curr_step);
        print0("  # of variables: ", variables.size());
        print0("  # of attributes: ", attributes.size());

        retval = ProcessMetadata(rStream, io, variables, attributes, steps);
        if (retval)
            break;

        retval = ReadWrite(rStream, wStream, io, variables, steps);
        if (retval)
            break;

        CleanUpStep(io);
    }

    rStream.Close();
    wStream.Close();
    print0("Bye after processing ", steps, " steps");
}

// PRIVATE
template <typename Arg, typename... Args>
void Reorganize::osprint0(std::ostream &out, Arg &&arg, Args &&... args)
{
    if (!rank)
    {
        out << std::forward<Arg>(arg);
        using expander = int[];
        (void)expander{0, (void(out << std::forward<Args>(args)), 0)...};
        std::cout << std::endl;
    }
}

template <typename Arg, typename... Args>
void Reorganize::print0(Arg &&arg, Args &&... args)
{
    if (!rank)
    {
        std::cout << std::forward<Arg>(arg);
        using expander = int[];
        (void)expander{0, (void(std::cout << std::forward<Args>(args)), 0)...};
        std::cout << std::endl;
    }
}

void Reorganize::ParseArguments() {}

void Reorganize::ProcessParameters() const {}

void Reorganize::PrintUsage() const noexcept
{
    std::cout
        << "Usage: adios2_reorganize input output rmethod \"params\" wmethod "
           "\"params\" "
           "<decomposition>\n"
           "    input   Input stream path\n"
           "    output  Output file path\n"
           "    rmethod ADIOS method to read with\n"
           "            Supported read methods: BPFile, HDF5, SST, DataMan, "
           "InSituMPI\n"
           "    params  Read method parameters (in quotes; comma-separated "
           "list)\n"
           "    wmethod ADIOS method to write with\n"
           "    params  Write method parameters (in quotes; comma-separated "
           "list)\n"
           "    <decomposition>    list of numbers e.g. 32 8 4\n"
           "            Decomposition values in each dimension of an array\n"
           "            The product of these number must be less then the "
           "number\n"
           "            of processes. Processes whose rank is higher than the\n"
           "            product, will not write anything.\n"
           "               Arrays with less dimensions than the number of "
           "values,\n"
           "            will be decomposed with using the appropriate number "
           "of\n"
           "            values."
        << std::endl;
}

void Reorganize::PrintExamples() const noexcept {}

void Reorganize::SetParameters(const std::string argument, const bool isLong) {}

std::vector<VarInfo> varinfo;

// cleanup all info from previous step except
// do
//   remove all variable and attribute definitions from output group
//   free all varinfo (will be inquired again at next step)
//   free read buffer (required size may change at next step)
// do NOT
//   destroy group
//
void Reorganize::CleanUpStep(IO &io)
{
    for (auto &vi : varinfo)
    {
        if (vi.readbuf != nullptr)
        {
            std::cout << "************** clean: " << vi.v->m_Name
                      << " size = " << vi.writesize
                      << " ptr = " << static_cast<void *>(vi.readbuf)
                      << std::endl;
            free(vi.readbuf);
        }
    }
    varinfo.clear();
    // io.RemoveAllVariables();
    // io.RemoveAllAttributes();
}

template <typename T>
std::string Reorganize::VectorToString(const T &v)
{
    std::string s;
    for (const auto e : v)
    {
        s += std::to_string(e) + ", ";
    }
    s.pop_back();
    s.pop_back();
    return s;
}

size_t
Reorganize::Decompose(int numproc, int rank, VarInfo &vi,
                      const int *np // number of processes in each dimension
                      )
{
    size_t writesize = 0;
    if (vi.v == nullptr)
    {
        return writesize;
    }

    size_t ndim = vi.v->m_Shape.size();
    if (ndim == 0)
    {
        // scalars -> rank 0 writes them
        if (rank == 0)
            writesize = 1;
        else
            writesize = 0;
        return writesize;
    }

    /* calculate this process' position in the n-dim space
    0 1 2
    3 4 5
    6 7 8

    for 1D:
    posx = rank/1             ! 1st dim: 0, 1, 2...,rank-1 are in the same X
    position

    for 2D:
    posx = mod(rank, npx)     ! 1st dim: 0, npx, 2npx... are in the same X
    position
    posy = rank/(npx)         ! 2nd dim: npx processes belong into one dim

    for 3D:
    posx = mod(rank, npx)     ! 1st dim: 0, npx, 2npx... are in the same X
    position
    posy = mod(rank/npx, npy) ! 2nd dim: (0, npx-1) have the same dim (so divide
    with npx first)
    posz = rank/(npx*npy)     ! 3rd dim: npx*npy processes belong into one dim
    */
    int nps = 1;
    std::vector<int> pos(ndim); // rank's position in each dimensions
    vi.start.reserve(ndim);
    vi.count.reserve(ndim);

    size_t i = 0;
    for (i = 0; i < ndim - 1; i++)
    {
        pos[i] = (rank / nps) % np[i];
        nps *= np[i];
    }
    pos[i] = rank / nps;

    std::string ints = VectorToString(pos);
    if (pos[ndim - 1] >= np[ndim - 1])
    {
        std::cout << "rank " << rank << ": position in " << ndim
                  << "-D decomposition = " << ints
                  << " ---> Out of bound process" << std::endl;
    }
    else
    {
        std::cout << "rank " << rank << ": position in " << ndim
                  << "-D decomposition = " << ints << std::endl;
    }

    /* Decompose each dimension according to the position */
    writesize = 1;
    for (i = 0; i < ndim; i++)
    {
        size_t start, count;
        if (pos[ndim - 1] >= np[ndim - 1])
        {
            // this process gets nothing to read
            count = 0;
            start = 0;
        }
        else
        {
            count = vi.v->m_Shape[i] / np[i];
            start = count * pos[i];
            if (pos[i] == np[i] - 1)
            {
                // last one in the dimension may need to read more than the rest
                count = vi.v->m_Shape[i] - count * (np[i] - 1);
            }
        }
        vi.start.push_back(start);
        vi.count.push_back(count);
        writesize *= count;
    }
    ints = VectorToString(vi.count);
    std::cout << "rank " << rank << ": ldims in " << ndim << "-D space = {"
              << ints << "}" << std::endl;
    ints = VectorToString(vi.start);
    std::cout << "rank " << rank << ": offsets in " << ndim << "-D space = {"
              << ints << "}" << std::endl;
    return writesize;
}

int Reorganize::ProcessMetadata(Engine &rStream, IO &io,
                                const DataMap &variables,
                                const DataMap &attributes, int step)
{
    int retval = 0;

    varinfo.resize(variables.size());
    write_total = 0;
    largest_block = 0;

    // Decompose each variable and calculate output buffer size
    int varidx = 0;
    for (const auto &variablePair : variables)
    {
        const std::string &name(variablePair.first);
        const std::string &type(variablePair.second.first);
        adios2::VariableBase *variable = nullptr;
        print0("Get info on variable ", varidx, ": ", name);

        if (type == "compound")
        {
            // not supported
        }
#define declare_template_instantiation(T)                                      \
    else if (type == adios2::GetType<T>())                                     \
    {                                                                          \
        variable = io.InquireVariable<T>(variablePair.first);                  \
    }
        ADIOS2_FOREACH_TYPE_1ARG(declare_template_instantiation)
#undef declare_template_instantiation

        varinfo[varidx].v = variable;

        if (variable == nullptr)
        {
            std::cerr << "rank " << rank << ": ERROR: Variable " << name
                      << " inquiry failed" << std::endl;
            return 1;
        }

        // print variable type and dimensions
        if (!rank)
        {
            std::cout << "    " << type << " " << name;
            if (variable->m_Shape.size() > 0)
            {
                std::cout << "[" << variable->m_Shape[0];
                for (int j = 1; j < variable->m_Shape.size(); j++)
                    std::cout << ", " << variable->m_Shape[j];
                std::cout << "]" << std::endl;
            }
            else
            {
                print0("\tscalar\n");
            }
        }

        // determine subset we will write
        size_t sum_count =
            Decompose(numproc, rank, varinfo[varidx], decomp_values);
        varinfo[varidx].writesize = sum_count * variable->m_ElementSize;
        std::cout << "$$$$$$$$$$$$$$$  process:" << variable->m_Name
                  << " size = " << varinfo[varidx].writesize << std::endl;

        if (varinfo[varidx].writesize != 0)
        {
            write_total += varinfo[varidx].writesize;
            if (largest_block < varinfo[varidx].writesize)
                largest_block = varinfo[varidx].writesize;
        }
        ++varidx;
    }

    // determine output buffer size
    size_t bufsize =
        write_total + variables.size() * 200 + attributes.size() * 32 + 1024;
    if (bufsize > max_write_buffer_size)
    {
        std::cerr << "ERROR: rank " << rank
                  << ": write buffer size needs to hold about " << bufsize
                  << "bytes but max is set to " << max_write_buffer_size
                  << std::endl;
        return 1;
    }

    if (bufsize > max_read_buffer_size)
    {
        std::cerr << "ERROR: rank " << rank
                  << ": read buffer size needs to hold at least " << bufsize
                  << "bytes but max is set to " << max_read_buffer_size
                  << std::endl;
        return 1;
    }
    return retval;
}

int Reorganize::ReadWrite(Engine &rStream, Engine &wStream, IO &io,
                          const DataMap &variables, int step)
{
    int retval = 0;

    size_t nvars = variables.size();
    if (nvars != varinfo.size())
    {
        std::cerr
            << "ERROR rank " << rank << ": Invalid program state, number "
                                        "of variables ("
            << nvars
            << ") to read does not match the number of processed variables ("
            << varinfo.size() << ")" << std::endl;
    }

    /*
     * Read all variables into memory
     */
    for (size_t varidx = 0; varidx < nvars; ++varidx)
    {
        const std::string &name = varinfo[varidx].v->m_Name;
        assert(varinfo[varidx].readbuf == nullptr);
        if (varinfo[varidx].writesize != 0)
        {
            // read variable subset
            std::cout << "rank " << rank << ": Read variable " << name
                      << std::endl;
            const std::string &type = variables.at(name).first;
            if (type == "compound")
            {
                // not supported
            }
#define declare_template_instantiation(T)                                      \
    else if (type == adios2::GetType<T>())                                     \
    {                                                                          \
<<<<<<< HEAD
        varinfo[varidx].readbuf = calloc(1, varinfo[varidx].writesize);        \
        std::cout << "^^^^^^^^ calloc: " << varinfo[varidx].v->m_Name          \
                  << " size = " << varinfo[varidx].writesize                   \
                  << " ptr = " << static_cast<void *>(varinfo[varidx].readbuf) \
                  << std::endl;                                                \
        varinfo[varidx].v->SetSelection(                                       \
            {varinfo[varidx].start, varinfo[varidx].count});                   \
        rStream.GetDeferred<T>(                                                \
            name, reinterpret_cast<T *>(varinfo[varidx].readbuf));             \
=======
        varinfo[varidx].readbuf = malloc(varinfo[varidx].writesize);           \
        if (varinfo[varidx].count.size() == 0)                                 \
        {                                                                      \
            rStream.GetSync<T>(                                                \
                name, reinterpret_cast<T *>(varinfo[varidx].readbuf));         \
        }                                                                      \
        else                                                                   \
        {                                                                      \
            varinfo[varidx].v->SetSelection(                                   \
                {varinfo[varidx].start, varinfo[varidx].count});               \
            rStream.GetDeferred<T>(                                            \
                name, reinterpret_cast<T *>(varinfo[varidx].readbuf));         \
        }                                                                      \
>>>>>>> 881731b1
    }
            ADIOS2_FOREACH_TYPE_1ARG(declare_template_instantiation)
#undef declare_template_instantiation
        }
    }
    rStream.EndStep(); // read in data into allocated pointers

    /*
     * Write all variables
     */
    for (size_t varidx = 0; varidx < nvars; ++varidx)
    {
        const std::string &name = varinfo[varidx].v->m_Name;
        if (varinfo[varidx].writesize != 0)
        {
            // Write variable subset
            std::cout << "rank " << rank << ": Write variable " << name
                      << std::endl;
            const std::string &type = variables.at(name).first;
            if (type == "compound")
            {
                // not supported
            }
#define declare_template_instantiation(T)                                      \
    else if (type == adios2::GetType<T>())                                     \
    {                                                                          \
        if (varinfo[varidx].count.size() == 0)                                 \
        {                                                                      \
            wStream.PutSync<T>(                                                \
                name, reinterpret_cast<T *>(varinfo[varidx].readbuf));         \
        }                                                                      \
        else                                                                   \
        {                                                                      \
            varinfo[varidx].v->SetSelection(                                   \
                {varinfo[varidx].start, varinfo[varidx].count});               \
            wStream.PutDeferred<T>(                                            \
                name, reinterpret_cast<T *>(varinfo[varidx].readbuf));         \
        }                                                                      \
    }
            ADIOS2_FOREACH_TYPE_1ARG(declare_template_instantiation)
#undef declare_template_instantiation
        }
    }
    wStream.EndStep(); // write output buffer to file
    return retval;
}

} // end namespace utils
} // end namespace adios2<|MERGE_RESOLUTION|>--- conflicted
+++ resolved
@@ -515,17 +515,6 @@
 #define declare_template_instantiation(T)                                      \
     else if (type == adios2::GetType<T>())                                     \
     {                                                                          \
-<<<<<<< HEAD
-        varinfo[varidx].readbuf = calloc(1, varinfo[varidx].writesize);        \
-        std::cout << "^^^^^^^^ calloc: " << varinfo[varidx].v->m_Name          \
-                  << " size = " << varinfo[varidx].writesize                   \
-                  << " ptr = " << static_cast<void *>(varinfo[varidx].readbuf) \
-                  << std::endl;                                                \
-        varinfo[varidx].v->SetSelection(                                       \
-            {varinfo[varidx].start, varinfo[varidx].count});                   \
-        rStream.GetDeferred<T>(                                                \
-            name, reinterpret_cast<T *>(varinfo[varidx].readbuf));             \
-=======
         varinfo[varidx].readbuf = malloc(varinfo[varidx].writesize);           \
         if (varinfo[varidx].count.size() == 0)                                 \
         {                                                                      \
@@ -539,7 +528,6 @@
             rStream.GetDeferred<T>(                                            \
                 name, reinterpret_cast<T *>(varinfo[varidx].readbuf));         \
         }                                                                      \
->>>>>>> 881731b1
     }
             ADIOS2_FOREACH_TYPE_1ARG(declare_template_instantiation)
 #undef declare_template_instantiation

/*
 * Distributed under the OSI-approved Apache License, Version 2.0.  See
 * accompanying file Copyright.txt for details.
 *
 * Engine.cpp
 *
 *  Created on: Dec 19, 2016
 *      Author: wfg
 */

#include <ios> //std::ios_base::failure

#include "core/Engine.h"
#include "core/Support.h"
#include "functions/adiosFunctions.h"

namespace adios
{

<<<<<<< HEAD
Engine::Engine(ADIOS &adios, const std::string engineType,
               const std::string name, const std::string accessMode,
               MPI_Comm mpiComm, const Method &method,
               const std::string endMessage)
: m_MPIComm{mpiComm}, m_EngineType{std::move(engineType)},
  m_Name{std::move(name)}, m_AccessMode{std::move(accessMode)},
  m_Method{method}, m_ADIOS(adios), m_EndMessage(std::move(endMessage)),
  m_DebugMode{m_Method.m_DebugMode}, m_nThreads{m_Method.m_nThreads}
=======
Engine::Engine(ADIOS &adios, std::string engineType, std::string name,
               std::string accessMode, MPI_Comm mpiComm, const Method &method,
               bool debugMode, unsigned int nthreads, std::string endMessage)
: m_MPIComm(mpiComm), m_EngineType(std::move(engineType)),
  m_Name(std::move(name)), m_AccessMode(std::move(accessMode)),
  m_Method(method), m_ADIOS(adios), m_DebugMode(debugMode),
  m_nThreads(nthreads), m_EndMessage(std::move(endMessage))
>>>>>>> 43fdd856
{
  if (m_DebugMode == true)
  {
    if (m_MPIComm == MPI_COMM_NULL)
    {
      throw std::ios_base::failure(
          "ERROR: engine communicator is MPI_COMM_NULL,"
          " in call to ADIOS Open or Constructor\n");
    }
  }

  MPI_Comm_rank(m_MPIComm, &m_RankMPI);
  MPI_Comm_size(m_MPIComm, &m_SizeMPI);
}

void Engine::SetCallBack(std::function<void(const void *, std::string,
                                            std::string, std::string, Dims)>
                             callback)
{
}

// should these functions throw an exception?

// clang-format off
void Engine::Write(Variable<char> &variable,                      const char *values) {}
void Engine::Write(Variable<unsigned char> &variable,             const unsigned char *values){ }
void Engine::Write(Variable<short> &variable,                     const short *values) {}
void Engine::Write(Variable<unsigned short> &variable,            const unsigned short *values) {}
void Engine::Write(Variable<int> &variable,                       const int *values) {}
void Engine::Write(Variable<unsigned int> &variable,              const unsigned int *values) {}
void Engine::Write(Variable<long int> &variable,                  const long int *values) {}
void Engine::Write(Variable<unsigned long int> &variable,         const unsigned long int *values) {}
void Engine::Write(Variable<long long int> &variable,             const long long int *values) {}
void Engine::Write(Variable<unsigned long long int> &variable,    const unsigned long long int *values) {}
void Engine::Write(Variable<float> &variable,                     const float *values) {}
void Engine::Write(Variable<double> &variable,                    const double *values) {}
void Engine::Write(Variable<long double> &variable,               const long double *values) {}
void Engine::Write(Variable<std::complex<float>> &variable,       const std::complex<float> *values) {}
void Engine::Write(Variable<std::complex<double>> &variable,      const std::complex<double> *values) {}
void Engine::Write(Variable<std::complex<long double>> &variable, const std::complex<long double> *values) {}
void Engine::Write(VariableCompound &variable,                    const void *values) {}

// String version
void Engine::Write(const std::string variableName, const char *values) {}
void Engine::Write(const std::string variableName, const unsigned char *values) {}
void Engine::Write(const std::string variableName, const short *values) {}
void Engine::Write(const std::string variableName, const unsigned short *values) {}
void Engine::Write(const std::string variableName, const int *values) {}
void Engine::Write(const std::string variableName, const unsigned int *values) {}
void Engine::Write(const std::string variableName, const long int *values) {}
void Engine::Write(const std::string variableName, const unsigned long int *values) {}
void Engine::Write(const std::string variableName, const long long int *values) {}
void Engine::Write(const std::string variableName, const unsigned long long int *values) {}
void Engine::Write(const std::string variableName, const float *values) {}
void Engine::Write(const std::string variableName, const double *values) {}
void Engine::Write(const std::string variableName, const long double *values) {}
void Engine::Write(const std::string variableName, const std::complex<float> *values) {}
void Engine::Write(const std::string variableName, const std::complex<double> *values) {}
void Engine::Write(const std::string variableName, const std::complex<long double> *values) {}
void Engine::Write(const std::string variableName, const void *values) {}
// clang-format on

void Engine::Advance(float timeout_sec) {}
void Engine::Advance(AdvanceMode mode, float timeout_sec) {}
void Engine::AdvanceAsync(
    AdvanceMode mode,
    std::function<void(std::shared_ptr<adios::Engine>)> callback)
{
}

// READ
Variable<void> *Engine::InquireVariable(const std::string name,
                                        const bool readIn)
{
  return nullptr;
}

Variable<char> *Engine::InquireVariableChar(const std::string name,
                                            const bool readIn)
{
  return nullptr;
}

Variable<unsigned char> *Engine::InquireVariableUChar(const std::string name,
                                                      const bool readIn)
{
  return nullptr;
}

Variable<short> *Engine::InquireVariableShort(const std::string name,
                                              const bool readIn)
{
  return nullptr;
}

Variable<unsigned short> *Engine::InquireVariableUShort(const std::string name,
                                                        const bool readIn)
{
  return nullptr;
}
Variable<int> *Engine::InquireVariableInt(const std::string name,
                                          const bool readIn)
{
  return nullptr;
}
Variable<unsigned int> *Engine::InquireVariableUInt(const std::string name,
                                                    const bool readIn)
{
  return nullptr;
}
Variable<long int> *Engine::InquireVariableLInt(const std::string name,
                                                const bool readIn)
{
  return nullptr;
}
Variable<unsigned long int> *
Engine::InquireVariableULInt(const std::string name, const bool readIn)
{
  return nullptr;
}
Variable<long long int> *Engine::InquireVariableLLInt(const std::string name,
                                                      const bool readIn)
{
  return nullptr;
}
Variable<unsigned long long int> *
Engine::InquireVariableULLInt(const std::string name, const bool readIn)
{
  return nullptr;
}
Variable<float> *Engine::InquireVariableFloat(const std::string name,
                                              const bool readIn)
{
  return nullptr;
}
Variable<double> *Engine::InquireVariableDouble(const std::string name,
                                                const bool readIn)
{
  return nullptr;
}

Variable<long double> *Engine::InquireVariableLDouble(const std::string name,
                                                      const bool readIn)
{
  return nullptr;
}
Variable<std::complex<float>> *
Engine::InquireVariableCFloat(const std::string name, const bool readIn)
{
  return nullptr;
}
Variable<std::complex<double>> *
Engine::InquireVariableCDouble(const std::string name, const bool readIn)
{
  return nullptr;
}
Variable<std::complex<long double>> *
Engine::InquireVariableCLDouble(const std::string name, const bool readIn)
{
  return nullptr;
}
VariableCompound *Engine::InquireVariableCompound(const std::string name,
                                                  const bool readIn)
{
  return nullptr;
}

void Engine::Read(Variable<double> &variable, const double *values) {}
void Engine::ScheduleRead(Variable<double> &variable, const double *values) {}
void Engine::Release() {}

// PROTECTED
void Engine::Init() {}

void Engine::InitParameters() {}

void Engine::InitTransports() {}

void Engine::CheckParameter(
    const std::map<std::string, std::string>::const_iterator itParam,
    const std::map<std::string, std::string> &parameters,
    const std::string parameterName, const std::string hint) const
{
  if (itParam == parameters.end())
  {
    {
      throw std::invalid_argument("ERROR: parameter name " + parameterName +
                                  " not found " + hint);
    }
  }
}

bool Engine::TransportNamesUniqueness() const
{
  auto lf_CheckTransportsType =
      [&](const std::set<std::string> &specificType) -> bool {
    std::set<std::string> transportNames;

    for (const auto &parameters : m_Method.m_TransportParameters)
    {
      auto itTransport = parameters.find("transport");
      if (m_DebugMode == true)
      {
        if (itTransport == parameters.end())
        {
          throw std::invalid_argument(
              "ERROR: transport not defined in Method input to Engine " +
              m_Name);
        }
      }

      const std::string type(itTransport->second);
      if (specificType.count(type) == 1) // file transports type
      {
        std::string name(m_Name);
        auto itName = parameters.find("name");
        if (itName != parameters.end())
        {
          name = itName->second;
        }

        if (transportNames.count(name) == 0)
        {
          transportNames.insert(name);
        }
        else
        {
          return false;
        }
      }
    }
    return true;
  };

  return lf_CheckTransportsType(Support::FileTransports);
}

void Engine::CheckTransportIndex(const int transportIndex)
{
  if (m_DebugMode == true)
  {
    if (transportIndex >= static_cast<int>(m_Transports.size()) ||
        transportIndex < -1)
    {
      throw std::invalid_argument(
          "ERROR: transport index " + std::to_string(transportIndex) +
          " is out of range, in call to " + m_Name + "Close \n");
    }
  }
}

} // end namespace adios<|MERGE_RESOLUTION|>--- conflicted
+++ resolved
@@ -17,24 +17,14 @@
 namespace adios
 {
 
-<<<<<<< HEAD
 Engine::Engine(ADIOS &adios, const std::string engineType,
                const std::string name, const std::string accessMode,
                MPI_Comm mpiComm, const Method &method,
                const std::string endMessage)
-: m_MPIComm{mpiComm}, m_EngineType{std::move(engineType)},
-  m_Name{std::move(name)}, m_AccessMode{std::move(accessMode)},
-  m_Method{method}, m_ADIOS(adios), m_EndMessage(std::move(endMessage)),
-  m_DebugMode{m_Method.m_DebugMode}, m_nThreads{m_Method.m_nThreads}
-=======
-Engine::Engine(ADIOS &adios, std::string engineType, std::string name,
-               std::string accessMode, MPI_Comm mpiComm, const Method &method,
-               bool debugMode, unsigned int nthreads, std::string endMessage)
-: m_MPIComm(mpiComm), m_EngineType(std::move(engineType)),
-  m_Name(std::move(name)), m_AccessMode(std::move(accessMode)),
-  m_Method(method), m_ADIOS(adios), m_DebugMode(debugMode),
-  m_nThreads(nthreads), m_EndMessage(std::move(endMessage))
->>>>>>> 43fdd856
+: m_MPIComm(mpiComm), m_EngineType(engineType), m_Name(name),
+  m_AccessMode(accessMode), m_Method(method), m_ADIOS(adios),
+  m_EndMessage(endMessage), m_DebugMode(m_Method.m_DebugMode),
+  m_nThreads(m_Method.m_nThreads)
 {
   if (m_DebugMode == true)
   {
@@ -58,44 +48,93 @@
 
 // should these functions throw an exception?
 
-// clang-format off
-void Engine::Write(Variable<char> &variable,                      const char *values) {}
-void Engine::Write(Variable<unsigned char> &variable,             const unsigned char *values){ }
-void Engine::Write(Variable<short> &variable,                     const short *values) {}
-void Engine::Write(Variable<unsigned short> &variable,            const unsigned short *values) {}
-void Engine::Write(Variable<int> &variable,                       const int *values) {}
-void Engine::Write(Variable<unsigned int> &variable,              const unsigned int *values) {}
-void Engine::Write(Variable<long int> &variable,                  const long int *values) {}
-void Engine::Write(Variable<unsigned long int> &variable,         const unsigned long int *values) {}
-void Engine::Write(Variable<long long int> &variable,             const long long int *values) {}
-void Engine::Write(Variable<unsigned long long int> &variable,    const unsigned long long int *values) {}
-void Engine::Write(Variable<float> &variable,                     const float *values) {}
-void Engine::Write(Variable<double> &variable,                    const double *values) {}
-void Engine::Write(Variable<long double> &variable,               const long double *values) {}
-void Engine::Write(Variable<std::complex<float>> &variable,       const std::complex<float> *values) {}
-void Engine::Write(Variable<std::complex<double>> &variable,      const std::complex<double> *values) {}
-void Engine::Write(Variable<std::complex<long double>> &variable, const std::complex<long double> *values) {}
-void Engine::Write(VariableCompound &variable,                    const void *values) {}
+void Engine::Write(Variable<char> &variable, const char *values) {}
+void Engine::Write(Variable<unsigned char> &variable,
+                   const unsigned char *values)
+{
+}
+void Engine::Write(Variable<short> &variable, const short *values) {}
+void Engine::Write(Variable<unsigned short> &variable,
+                   const unsigned short *values)
+{
+}
+void Engine::Write(Variable<int> &variable, const int *values) {}
+void Engine::Write(Variable<unsigned int> &variable, const unsigned int *values)
+{
+}
+void Engine::Write(Variable<long int> &variable, const long int *values) {}
+void Engine::Write(Variable<unsigned long int> &variable,
+                   const unsigned long int *values)
+{
+}
+void Engine::Write(Variable<long long int> &variable,
+                   const long long int *values)
+{
+}
+void Engine::Write(Variable<unsigned long long int> &variable,
+                   const unsigned long long int *values)
+{
+}
+void Engine::Write(Variable<float> &variable, const float *values) {}
+void Engine::Write(Variable<double> &variable, const double *values) {}
+void Engine::Write(Variable<long double> &variable, const long double *values)
+{
+}
+void Engine::Write(Variable<std::complex<float>> &variable,
+                   const std::complex<float> *values)
+{
+}
+void Engine::Write(Variable<std::complex<double>> &variable,
+                   const std::complex<double> *values)
+{
+}
+void Engine::Write(Variable<std::complex<long double>> &variable,
+                   const std::complex<long double> *values)
+{
+}
+void Engine::Write(VariableCompound &variable, const void *values) {}
 
 // String version
 void Engine::Write(const std::string variableName, const char *values) {}
-void Engine::Write(const std::string variableName, const unsigned char *values) {}
+void Engine::Write(const std::string variableName, const unsigned char *values)
+{
+}
 void Engine::Write(const std::string variableName, const short *values) {}
-void Engine::Write(const std::string variableName, const unsigned short *values) {}
+void Engine::Write(const std::string variableName, const unsigned short *values)
+{
+}
 void Engine::Write(const std::string variableName, const int *values) {}
-void Engine::Write(const std::string variableName, const unsigned int *values) {}
+void Engine::Write(const std::string variableName, const unsigned int *values)
+{
+}
 void Engine::Write(const std::string variableName, const long int *values) {}
-void Engine::Write(const std::string variableName, const unsigned long int *values) {}
-void Engine::Write(const std::string variableName, const long long int *values) {}
-void Engine::Write(const std::string variableName, const unsigned long long int *values) {}
+void Engine::Write(const std::string variableName,
+                   const unsigned long int *values)
+{
+}
+void Engine::Write(const std::string variableName, const long long int *values)
+{
+}
+void Engine::Write(const std::string variableName,
+                   const unsigned long long int *values)
+{
+}
 void Engine::Write(const std::string variableName, const float *values) {}
 void Engine::Write(const std::string variableName, const double *values) {}
 void Engine::Write(const std::string variableName, const long double *values) {}
-void Engine::Write(const std::string variableName, const std::complex<float> *values) {}
-void Engine::Write(const std::string variableName, const std::complex<double> *values) {}
-void Engine::Write(const std::string variableName, const std::complex<long double> *values) {}
+void Engine::Write(const std::string variableName,
+                   const std::complex<float> *values)
+{
+}
+void Engine::Write(const std::string variableName,
+                   const std::complex<double> *values)
+{
+}
+void Engine::Write(const std::string variableName,
+                   const std::complex<long double> *values)
+{
+}
 void Engine::Write(const std::string variableName, const void *values) {}
-// clang-format on
 
 void Engine::Advance(float timeout_sec) {}
 void Engine::Advance(AdvanceMode mode, float timeout_sec) {}

/*
 * Distributed under the OSI-approved Apache License, Version 2.0.  See
 * accompanying file Copyright.txt for details.
 *
 * BP1Writer.tcc
 *
 *  Created on: Apr 11, 2017
 *      Author: wfg
 */
#ifndef ADIOS2_UTILITIES_FORMAT_BP1_BP1WRITER_TCC_
#define ADIOS2_UTILITIES_FORMAT_BP1_BP1WRITER_TCC_

#include "BP1Writer.h"

namespace adios
{
namespace format
{

// PUBLIC
template <class T>
BP1Writer::ResizeResult BP1Writer::ResizeBuffer(const Variable<T> &variable)
{
    size_t variableData =
        GetVariableIndexSize(variable) + variable.PayLoadSize();
    size_t requiredCapacity = variableData + m_Heap.m_DataPosition;

    if (requiredCapacity > m_MaxBufferSize && m_MaxBufferSize > 0) // is set
    {
        if (m_Heap.GetDataSize() < m_MaxBufferSize)
        {
            m_Heap.ResizeData(m_MaxBufferSize);
            return ResizeResult::FLUSH;
        }
    }
    
    return ResizeResult::SUCCESS;
}

template <class T>
void BP1Writer::WriteVariableMetadata(const Variable<T> &variable) noexcept
{
    Stats<typename TypeInfo<T>::ValueType> stats = GetStats(variable);

    stats.TimeIndex = m_MetadataSet.TimeStep;
    // Get new Index or point to existing index
    bool isNew = true; // flag to check if variable is new
    BP1Index &variableIndex =
        GetBP1Index(variable.m_Name, m_MetadataSet.VarsIndices, isNew);
    stats.MemberID = variableIndex.MemberID;

    // write metadata header in data and extract offsets
    stats.Offset = m_Heap.m_DataAbsolutePosition;
    WriteVariableMetadataInData(variable, stats);
    stats.PayloadOffset = m_Heap.m_DataAbsolutePosition;

    // write to metadata  index
    WriteVariableMetadataInIndex(variable, stats, isNew, variableIndex);

    ++m_MetadataSet.DataPGVarsCount;
}

template <class T>
void BP1Writer::WriteVariablePayload(const Variable<T> &variable) noexcept
{
    // EXPENSIVE part, might want to use threads if large, serial for now
    CopyToBufferThreads(m_Heap.m_Data, m_Heap.m_DataPosition,
                        variable.m_AppValues, variable.TotalSize(), m_Threads);
    m_Heap.m_DataAbsolutePosition += variable.PayLoadSize();
}

// PRIVATE
template <class T>
size_t BP1Writer::GetVariableIndexSize(const Variable<T> &variable) const
    noexcept
{
    // size_t indexSize = varEntryLength + memberID + lengthGroupName +
    // groupName + lengthVariableName + lengthOfPath + path + datatype
    size_t indexSize = 23; // without characteristics
    indexSize += variable.m_Name.size();

    // characteristics 3 and 4, check variable number of dimensions
    const size_t dimensions = variable.DimensionsSize();
    indexSize += 28 * dimensions; // 28 bytes per dimension
    indexSize += 1;               // id

    // characteristics, offset + payload offset in data
    indexSize += 2 * (1 + 8);
    // characteristic 0, if scalar add value, for now only allowing string
    if (dimensions == 1)
    {
        indexSize += sizeof(T);
        indexSize += 1; // id
        // must have an if here
        indexSize += 2 + variable.m_Name.size();
        indexSize += 1; // id
    }

    // characteristic statistics
    if (m_Verbosity == 0) // default, only min and max
    {
        indexSize += 2 * (sizeof(T) + 1);
        indexSize += 1 + 1; // id
    }

    return indexSize + 12; // extra 12 bytes in case of attributes
    // need to add transform characteristics
}

template <class T>
BP1Writer::Stats<typename TypeInfo<T>::ValueType>
BP1Writer::GetStats(const Variable<T> &variable) const noexcept
{
    Stats<typename TypeInfo<T>::ValueType> stats;
    const std::size_t valuesSize = variable.TotalSize();

    if (m_Verbosity == 0)
    {
        GetMinMaxThreads(variable.m_AppValues, valuesSize, stats.Min, stats.Max,
                         m_Threads);
    }
    return stats;
}

template <class T>
void BP1Writer::WriteVariableMetadataInData(
    const Variable<T> &variable,
    const Stats<typename TypeInfo<T>::ValueType> &stats) noexcept
{
    auto &buffer = m_Heap.m_Data;
    auto &position = m_Heap.m_DataPosition;

    // for writing length at the end
    const size_t varLengthPosition = position;
    position += 8; // skip var length (8)

    CopyToBuffer(buffer, position, &stats.MemberID);

    WriteNameRecord(variable.m_Name, buffer, position);
    position += 2; // skip path

    const uint8_t dataType = GetDataType<T>(); // dataType
    CopyToBuffer(buffer, position, &dataType);

    constexpr char no = 'n'; // isDimension
    CopyToBuffer(buffer, position, &no);

<<<<<<< HEAD
    // write variable dimensions
    const std::uint8_t dimensions = variable.m_Count.size();
    InsertToBuffer(buffer, &dimensions); // count

    // 27 is from 9 bytes for each: var y/n + local, var y/n + global dimension,
    // var y/n + global offset, changed for characteristic
    std::uint16_t dimensionsLength = 27 * dimensions;
    InsertToBuffer(buffer, &dimensionsLength); // length
    WriteDimensionsRecord(buffer, variable.m_Count, variable.m_Shape,
                          variable.m_Start, 18, true);
=======
    const uint8_t dimensions = variable.m_LocalDimensions.size();
    CopyToBuffer(buffer, position, &dimensions); // count

    // 27 is from 9 bytes for each: var y/n + local, var y/n + global dimension,
    // var y/n + global offset, changed for characteristic
    uint16_t dimensionsLength = 27 * dimensions;
    CopyToBuffer(buffer, position, &dimensionsLength); // length

    WriteDimensionsRecord(variable.m_LocalDimensions,
                          variable.m_GlobalDimensions, variable.m_Offsets, 18,
                          buffer, position);
>>>>>>> 88f261e9

    // CHARACTERISTICS
    // FIX
    WriteVariableCharacteristics(variable, stats, buffer, position);

    // Back to varLength including payload size
    // remove its own size (8) from length
    const uint64_t varLength =
        position - varLengthPosition + variable.PayLoadSize() - 8;

    size_t backPosition = varLengthPosition;
    CopyToBuffer(buffer, backPosition, &varLength);

    m_Heap.m_DataAbsolutePosition += position - varLengthPosition;
}

template <class T>
void BP1Writer::WriteVariableMetadataInIndex(
    const Variable<T> &variable,
    const Stats<typename TypeInfo<T>::ValueType> &stats, const bool isNew,
    BP1Index &index) noexcept
{
    auto &buffer = index.Buffer;

    if (isNew == true) // write variable header (might be shared with
                       // attributes index)
    {
        buffer.insert(buffer.end(), 4, 0); // skip var length (4)
        InsertToBuffer(buffer, &stats.MemberID);
        buffer.insert(buffer.end(), 2, 0); // skip group name
        WriteNameRecord(variable.m_Name, buffer);
        buffer.insert(buffer.end(), 2, 0); // skip path

        const std::uint8_t dataType = GetDataType<T>();
        InsertToBuffer(buffer, &dataType);

        // Characteristics Sets Count in Metadata
        index.Count = 1;
        InsertToBuffer(buffer, &index.Count);
    }
    else // update characteristics sets count
    {
        if (m_Verbosity == 0)
        {
            ++index.Count;
            size_t setsCountPosition = 15 + variable.m_Name.size();
            CopyToBuffer(buffer, setsCountPosition, &index.Count);
        }
    }

    WriteVariableCharacteristics(variable, stats, buffer);
}

template <class T>
void BP1Writer::WriteBoundsRecord(const bool isScalar, const Stats<T> &stats,
                                  std::uint8_t &characteristicsCounter,
                                  std::vector<char> &buffer) noexcept
{
    if (isScalar == true)
    {
        // stats.min = stats.max = value, need to test
        WriteCharacteristicRecord(characteristic_value, characteristicsCounter,
                                  stats.Min, buffer);
    }
    else
    {
        if (m_Verbosity == 0) // default verbose
        {
            WriteCharacteristicRecord(
                characteristic_min, characteristicsCounter, stats.Min, buffer);

            WriteCharacteristicRecord(
                characteristic_max, characteristicsCounter, stats.Max, buffer);
        }
    }
}

template <class T>
void BP1Writer::WriteBoundsRecord(const bool isScalar, const Stats<T> &stats,
                                  std::uint8_t &characteristicsCounter,
                                  std::vector<char> &buffer,
                                  size_t &position) noexcept
{
    if (isScalar == true)
    {
        // stats.min = stats.max = value, need to test
        WriteCharacteristicRecord(characteristic_value, characteristicsCounter,
                                  stats.Min, buffer, position);
    }
    else
    {
        if (m_Verbosity == 0) // default min and max only
        {
            WriteCharacteristicRecord(characteristic_min,
                                      characteristicsCounter, stats.Min, buffer,
                                      position);

            WriteCharacteristicRecord(characteristic_max,
                                      characteristicsCounter, stats.Max, buffer,
                                      position);
        }
    }
}

template <class T>
void BP1Writer::WriteCharacteristicRecord(const std::uint8_t characteristicID,
                                          std::uint8_t &characteristicsCounter,
                                          const T &value,
                                          std::vector<char> &buffer) noexcept
{
    const std::uint8_t id = characteristicID;
    InsertToBuffer(buffer, &id);
    InsertToBuffer(buffer, &value);
    ++characteristicsCounter;
}

template <class T>
void BP1Writer::WriteCharacteristicRecord(const uint8_t characteristicID,
                                          uint8_t &characteristicsCounter,
                                          const T &value,
                                          std::vector<char> &buffer,
                                          size_t &position) noexcept
{
    const std::uint8_t id = characteristicID;
    CopyToBuffer(buffer, position, &id);

    const std::uint16_t lengthOfCharacteristic = sizeof(T);
    CopyToBuffer(buffer, position, &lengthOfCharacteristic);

    CopyToBuffer(buffer, position, &value);
    ++characteristicsCounter;
}

template <class T>
void BP1Writer::WriteVariableCharacteristics(
    const Variable<T> &variable,
    const Stats<typename TypeInfo<T>::ValueType> &stats,
    std::vector<char> &buffer) noexcept
{
    // going back at the end
    const size_t characteristicsCountPosition = buffer.size();
    // skip characteristics count(1) + length (4)
    buffer.insert(buffer.end(), 5, 0);
    uint8_t characteristicsCounter = 0;

    // DIMENSIONS
    uint8_t characteristicID = characteristic_dimensions;
    InsertToBuffer(buffer, &characteristicID);
<<<<<<< HEAD
    const std::uint8_t dimensions = variable.m_Count.size();

    if (addLength == true)
    {
        const std::int16_t lengthOfDimensionsCharacteristic =
            24 * dimensions + 3; // 24 = 3 local, global, offset x 8 bytes/each
        InsertToBuffer(buffer, &lengthOfDimensionsCharacteristic);
    }

=======
    const uint8_t dimensions = variable.m_LocalDimensions.size();
>>>>>>> 88f261e9
    InsertToBuffer(buffer, &dimensions); // count
    const uint16_t dimensionsLength = 24 * dimensions;
    InsertToBuffer(buffer, &dimensionsLength); // length
<<<<<<< HEAD
    WriteDimensionsRecord(buffer, variable.m_Count, variable.m_Shape,
                          variable.m_Start, 16, addLength);
=======
    WriteDimensionsRecord(variable.m_LocalDimensions,
                          variable.m_GlobalDimensions, variable.m_Offsets,
                          buffer);
    ++characteristicsCounter;

    WriteBoundsRecord(variable.m_IsScalar, stats, characteristicsCounter,
                      buffer);

    WriteCharacteristicRecord(characteristic_time_index, characteristicsCounter,
                              stats.TimeIndex, buffer);

    WriteCharacteristicRecord(characteristic_offset, characteristicsCounter,
                              stats.Offset, buffer);

    WriteCharacteristicRecord(characteristic_payload_offset,
                              characteristicsCounter, stats.PayloadOffset,
                              buffer);
    // END OF CHARACTERISTICS

    // Back to characteristics count and length
    size_t backPosition = characteristicsCountPosition;
    CopyToBuffer(buffer, backPosition, &characteristicsCounter); // count (1)

    // remove its own length (4) + characteristic counter (1)
    const uint32_t characteristicsLength =
        buffer.size() - characteristicsCountPosition - 4 - 1;

    CopyToBuffer(buffer, backPosition, &characteristicsLength); // length
}

template <class T>
void BP1Writer::WriteVariableCharacteristics(
    const Variable<T> &variable,
    const Stats<typename TypeInfo<T>::ValueType> &stats,
    std::vector<char> &buffer, size_t &position) noexcept
{
    // going back at the end
    const size_t characteristicsCountPosition = position;
    // skip characteristics count(1) + length (4)
    position += 5;
    uint8_t characteristicsCounter = 0;

    // DIMENSIONS
    uint8_t characteristicID = characteristic_dimensions;
    CopyToBuffer(buffer, position, &characteristicID);
    const uint8_t dimensions = variable.m_LocalDimensions.size();

    // 24 = 3 local, global, offset x 8 bytes/each
    const int16_t lengthOfDimensionsCharacteristic = 24 * dimensions + 3;
    CopyToBuffer(buffer, position, &lengthOfDimensionsCharacteristic);

    CopyToBuffer(buffer, position, &dimensions); // count
    const uint16_t dimensionsLength = 24 * dimensions;
    CopyToBuffer(buffer, position, &dimensionsLength); // length
    WriteDimensionsRecord(variable.m_LocalDimensions,
                          variable.m_GlobalDimensions, variable.m_Offsets, 16,
                          buffer, position);
>>>>>>> 88f261e9
    ++characteristicsCounter;

    // VALUE for SCALAR or STAT min, max for ARRAY
    WriteBoundsRecord(variable.m_IsScalar, stats, characteristicsCounter,
                      buffer, position);
    // TIME INDEX
    WriteCharacteristicRecord(characteristic_time_index, characteristicsCounter,
                              stats.TimeIndex, buffer, position);
    // END OF CHARACTERISTICS

    // Back to characteristics count and length
    size_t backPosition = characteristicsCountPosition;
    CopyToBuffer(buffer, backPosition, &characteristicsCounter);

    // remove its own length (4) + characteristic counter (1)
    const uint32_t characteristicsLength =
        position - characteristicsCountPosition - 4 - 1;
    CopyToBuffer(buffer, backPosition, &characteristicsLength);
}

} // end namespace format
} // end namespace adios

#endif // ADIOS2_UTILITIES_FORMAT_BP1_BP1WRITER_TCC_<|MERGE_RESOLUTION|>--- conflicted
+++ resolved
@@ -33,7 +33,7 @@
             return ResizeResult::FLUSH;
         }
     }
-    
+
     return ResizeResult::SUCCESS;
 }
 
@@ -145,19 +145,7 @@
     constexpr char no = 'n'; // isDimension
     CopyToBuffer(buffer, position, &no);
 
-<<<<<<< HEAD
-    // write variable dimensions
-    const std::uint8_t dimensions = variable.m_Count.size();
-    InsertToBuffer(buffer, &dimensions); // count
-
-    // 27 is from 9 bytes for each: var y/n + local, var y/n + global dimension,
-    // var y/n + global offset, changed for characteristic
-    std::uint16_t dimensionsLength = 27 * dimensions;
-    InsertToBuffer(buffer, &dimensionsLength); // length
-    WriteDimensionsRecord(buffer, variable.m_Count, variable.m_Shape,
-                          variable.m_Start, 18, true);
-=======
-    const uint8_t dimensions = variable.m_LocalDimensions.size();
+    const uint8_t dimensions = variable.m_Count.size();
     CopyToBuffer(buffer, position, &dimensions); // count
 
     // 27 is from 9 bytes for each: var y/n + local, var y/n + global dimension,
@@ -165,10 +153,8 @@
     uint16_t dimensionsLength = 27 * dimensions;
     CopyToBuffer(buffer, position, &dimensionsLength); // length
 
-    WriteDimensionsRecord(variable.m_LocalDimensions,
-                          variable.m_GlobalDimensions, variable.m_Offsets, 18,
-                          buffer, position);
->>>>>>> 88f261e9
+    WriteDimensionsRecord(variable.m_Count, variable.m_Shape, variable.m_Start,
+                          18, buffer, position);
 
     // CHARACTERISTICS
     // FIX
@@ -317,28 +303,11 @@
     // DIMENSIONS
     uint8_t characteristicID = characteristic_dimensions;
     InsertToBuffer(buffer, &characteristicID);
-<<<<<<< HEAD
-    const std::uint8_t dimensions = variable.m_Count.size();
-
-    if (addLength == true)
-    {
-        const std::int16_t lengthOfDimensionsCharacteristic =
-            24 * dimensions + 3; // 24 = 3 local, global, offset x 8 bytes/each
-        InsertToBuffer(buffer, &lengthOfDimensionsCharacteristic);
-    }
-
-=======
-    const uint8_t dimensions = variable.m_LocalDimensions.size();
->>>>>>> 88f261e9
+    const uint8_t dimensions = variable.m_Count.size();
     InsertToBuffer(buffer, &dimensions); // count
     const uint16_t dimensionsLength = 24 * dimensions;
     InsertToBuffer(buffer, &dimensionsLength); // length
-<<<<<<< HEAD
-    WriteDimensionsRecord(buffer, variable.m_Count, variable.m_Shape,
-                          variable.m_Start, 16, addLength);
-=======
-    WriteDimensionsRecord(variable.m_LocalDimensions,
-                          variable.m_GlobalDimensions, variable.m_Offsets,
+    WriteDimensionsRecord(variable.m_Count, variable.m_Shape, variable.m_Start,
                           buffer);
     ++characteristicsCounter;
 
@@ -382,7 +351,7 @@
     // DIMENSIONS
     uint8_t characteristicID = characteristic_dimensions;
     CopyToBuffer(buffer, position, &characteristicID);
-    const uint8_t dimensions = variable.m_LocalDimensions.size();
+    const uint8_t dimensions = variable.m_Count.size();
 
     // 24 = 3 local, global, offset x 8 bytes/each
     const int16_t lengthOfDimensionsCharacteristic = 24 * dimensions + 3;
@@ -391,10 +360,8 @@
     CopyToBuffer(buffer, position, &dimensions); // count
     const uint16_t dimensionsLength = 24 * dimensions;
     CopyToBuffer(buffer, position, &dimensionsLength); // length
-    WriteDimensionsRecord(variable.m_LocalDimensions,
-                          variable.m_GlobalDimensions, variable.m_Offsets, 16,
-                          buffer, position);
->>>>>>> 88f261e9
+    WriteDimensionsRecord(variable.m_Count, variable.m_Shape, variable.m_Start,
+                          16, buffer, position);
     ++characteristicsCounter;
 
     // VALUE for SCALAR or STAT min, max for ARRAY

--- conflicted
+++ resolved
@@ -269,12 +269,8 @@
     Stream->Role = WriterRole;
     CP_parseParams(Stream, params);
 
-<<<<<<< HEAD
+    char *Filename = TrimSuffix(Name);
     Stream->DP_Interface = LoadDP("rdma");
-=======
-    char *Filename = TrimSuffix(Name);
-    Stream->DP_Interface = LoadDP("dummy");
->>>>>>> 511e2b15
 
     Stream->CPInfo = CP_getCPInfo(Stream->DP_Interface);
 

/*
 * Distributed under the OSI-approved Apache License, Version 2.0.  See
 * accompanying file Copyright.txt for details.
 *
 * adiosString.h string manipulation functionality
 *
 *  Created on: May 17, 2017
 *      Author: William F Godoy godoywf@ornl.gov
 */

#ifndef ADIOS2_HELPER_ADIOSSTRING_H_
#define ADIOS2_HELPER_ADIOSSTRING_H_

/// \cond EXCLUDE_FROM_DOXYGEN
#include <map>
#include <string>
#include <vector>
/// \endcond

#include "adios2/ADIOSTypes.h"

namespace adios2
{

/**
 * Opens and checks for file and dumps content to a single string.
 * @param fileName of text file
 * @return file contents in a string
 */
std::string FileToString(const std::string &fileName) noexcept;

/**
 * Transforms a vector to a map of parameters
 * @param parameters vector of parameters with format "field=value"
 * @param debugMode true=check parameters format, false=no checks
 * @return a map with unique key=field, value=corresponding value
 */
Params BuildParametersMap(const std::vector<std::string> &parameters,
                          const bool debugMode);

/**
 * Add name extension if not existing at the end of name
 * @param name input
 * @param extension .ext .bp
 * @return if name already has extension returns name (name.bp), otherwise
 * returns name.extension (name.bp)
 */
std::string AddExtension(const std::string &name,
                         const std::string extension) noexcept;

/**
 * Get values for each param entry of a certain key in a vector.
 * If key not found then string in vector is empty.
 * @param key parameter to be extracted
 * @param parametersVector
 * @return vector of values, from key,value in parametersVector
 */
std::vector<std::string>
GetParametersValues(const std::string &key,
                    const std::vector<Params> &parametersVector) noexcept;

/**
 * Searches key and assign value from parameters map
 * @param field input to look for in parameters
 * @param parameters map with key: field, value: value
 * @param value if found it's modified to value in parameters
 */
void SetParameterValue(const std::string key, const Params &parameters,
                       std::string &value) noexcept;

<<<<<<< HEAD
std::string GetParameter(const std::string key, const adios2::Params &params,
                              const bool isMandatory,
                              const bool debugMode, const std::string hint);
=======
/**
 * Sets int value if found in parameters for input key
 * @param key input
 * @param parameters map with key: field, value: value
 * @param value to be modified if key is found in parameters
 * @param debugMode check for string conversion
 * @param hint passed for extra debugging info if exception is thrown
 */
void SetParameterValueInt(const std::string key, const Params &parameters,
                          int &value, const bool debugMode,
                          const std::string hint);

/**
 * function that cast a string to a double verifying validity of the cast with
 * exceptions in debugMode
 * @param value string to be casted
 * @param debugMode check for string conversion
 * @param hint passed for extra debugging info if exception is thrown
 * @return value as a double
 */
double StringToDouble(const std::string value, const bool debugMode,
                      const std::string hint);

/**
 * function that cast a string to unsigned int verifying validity of the cast
 * with exceptions in debugMode
 * @param value string to be casted
 * @param debugMode check for string conversion
 * @param hint passed for extra debugging info if exception is thrown
 * @return value as unsigned int
 */
unsigned int StringToUInt(const std::string value, const bool debugMode,
                          const std::string hint);
>>>>>>> ad527fdd
}



#endif /* ADIOS2_HELPER_ADIOSSTRING_H_ */<|MERGE_RESOLUTION|>--- conflicted
+++ resolved
@@ -68,11 +68,9 @@
 void SetParameterValue(const std::string key, const Params &parameters,
                        std::string &value) noexcept;
 
-<<<<<<< HEAD
 std::string GetParameter(const std::string key, const adios2::Params &params,
-                              const bool isMandatory,
-                              const bool debugMode, const std::string hint);
-=======
+                         const bool isMandatory, const bool debugMode,
+                         const std::string hint);
 /**
  * Sets int value if found in parameters for input key
  * @param key input
@@ -106,9 +104,6 @@
  */
 unsigned int StringToUInt(const std::string value, const bool debugMode,
                           const std::string hint);
->>>>>>> ad527fdd
 }
 
-
-
 #endif /* ADIOS2_HELPER_ADIOSSTRING_H_ */
--- conflicted
+++ resolved
@@ -63,13 +63,8 @@
             m_Profiler.m_Timers[0].SetInitialTime();
         }
 
-<<<<<<< HEAD
-        m_FileDescriptor =
-            open(m_Name.c_str(), O_WRONLY | O_APPEND); // we need to change this
-=======
         m_FileDescriptor = open(m_Name.c_str(),
                                 O_WRONLY | O_APPEND); // we need to change this
->>>>>>> 1757fc4f
 
         if (m_Profiler.m_IsActive == true)
         {

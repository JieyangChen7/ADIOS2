--- conflicted
+++ resolved
@@ -278,9 +278,6 @@
         // Create the ADIOS 1 Engine
         io.SetEngine("HDF5Writer");
 
-<<<<<<< HEAD
-        adios2::Engine &engine = io.Open(fname, adios2::Mode::Write);
-=======
         // HDf5 engine calls the HDF5 common object that calls the hDF5 library.
         // The IO functionality, SetParameters and AddTransports will be added
         // in the future. For now `io.AddTransport("file", {
@@ -288,19 +285,13 @@
         // })
         io.AddTransport("file");
 
-        auto engine = io.Open(fname, adios2::OpenMode::Write);
-        ASSERT_NE(engine.get(), nullptr);
->>>>>>> e29d5bd5
+        adios2::Engine &engine = io.Open(fname, adios2::Mode::Write);
 
         for (size_t step = 0; step < NSteps; ++step)
         {
-<<<<<<< HEAD
-            engine.BeginStep();
-=======
             // Generate test data for each process uniquely
             SmallTestData currentTestData =
                 generateNewSmallTestData(m_TestData, step, mpiRank, mpiSize);
->>>>>>> e29d5bd5
 
             // Retrieve the variables that previously went out of scope
             auto &var_i8 = *io.InquireVariable<int8_t>("i8");
@@ -316,7 +307,7 @@
 
             // Make a 1D selection to describe the local dimensions of the
             // variable we write and its offsets in the global spaces
-            adios2::SelectionBoundingBox sel({mpiRank * Nx}, {Nx});
+            adios2::Box<adios2::Dims> sel({mpiRank * Nx}, {Nx});
             var_i8.SetSelection(sel);
             var_i16.SetSelection(sel);
             var_i32.SetSelection(sel);
@@ -329,31 +320,18 @@
             var_r64.SetSelection(sel);
 
             // Write each one
-<<<<<<< HEAD
-            engine.PutSync(var_i8, m_TestData.I8.data() + step);
-            engine.PutSync(var_i16, m_TestData.I16.data() + step);
-            engine.PutSync(var_i32, m_TestData.I32.data() + step);
-            engine.PutSync(var_i64, m_TestData.I64.data() + step);
-            engine.PutSync(var_u8, m_TestData.U8.data() + step);
-            engine.PutSync(var_u16, m_TestData.U16.data() + step);
-            engine.PutSync(var_u32, m_TestData.U32.data() + step);
-            engine.PutSync(var_u64, m_TestData.U64.data() + step);
-            engine.PutSync(var_r32, m_TestData.R32.data() + step);
-            engine.PutSync(var_r64, m_TestData.R64.data() + step);
-=======
             // fill in the variable with values from starting index to
             // starting index + count
-            engine->Write(var_i8, currentTestData.I8.data());
-            engine->Write(var_i16, currentTestData.I16.data());
-            engine->Write(var_i32, currentTestData.I32.data());
-            engine->Write(var_i64, currentTestData.I64.data());
-            engine->Write(var_u8, currentTestData.U8.data());
-            engine->Write(var_u16, currentTestData.U16.data());
-            engine->Write(var_u32, currentTestData.U32.data());
-            engine->Write(var_u64, currentTestData.U64.data());
-            engine->Write(var_r32, currentTestData.R32.data());
-            engine->Write(var_r64, currentTestData.R64.data());
->>>>>>> e29d5bd5
+            engine.PutSync(var_i8, currentTestData.I8.data());
+            engine.PutSync(var_i16, currentTestData.I16.data());
+            engine.PutSync(var_i32, currentTestData.I32.data());
+            engine.PutSync(var_i64, currentTestData.I64.data());
+            engine.PutSync(var_u8, currentTestData.U8.data());
+            engine.PutSync(var_u16, currentTestData.U16.data());
+            engine.PutSync(var_u32, currentTestData.U32.data());
+            engine.PutSync(var_u64, currentTestData.U64.data());
+            engine.PutSync(var_r32, currentTestData.R32.data());
+            engine.PutSync(var_r64, currentTestData.R64.data());
 
             // Advance to the next time step
             engine.EndStep();
@@ -569,24 +547,14 @@
         // })
         io.AddTransport("file");
 
-<<<<<<< HEAD
-        // Create the HDF5 Engine
         adios2::Engine &engine = io.Open(fname, adios2::Mode::Write);
-=======
-        auto engine = io.Open(fname, adios2::OpenMode::Write);
-        ASSERT_NE(engine.get(), nullptr);
->>>>>>> e29d5bd5
 
         for (size_t step = 0; step < NSteps; ++step)
         {
-<<<<<<< HEAD
-            engine.BeginStep();
-=======
             // Generate test data for each process uniquely
             SmallTestData currentTestData =
                 generateNewSmallTestData(m_TestData, step, mpiRank, mpiSize);
 
->>>>>>> e29d5bd5
             // Retrieve the variables that previously went out of scope
             auto &var_i8 = *io.InquireVariable<int8_t>("i8");
             auto &var_i16 = *io.InquireVariable<int16_t>("i16");
@@ -601,7 +569,7 @@
 
             // Make a 2D selection to describe the local dimensions of the
             // variable we write and its offsets in the global spaces
-            adios2::SelectionBoundingBox sel(
+            adios2::Box<adios2::Dims> sel(
                 {0, static_cast<unsigned int>(mpiRank * Nx)}, {Ny, Nx});
             var_i8.SetSelection(sel);
             var_i16.SetSelection(sel);
@@ -615,31 +583,18 @@
             var_r64.SetSelection(sel);
 
             // Write each one
-<<<<<<< HEAD
-            engine.PutSync(var_i8, m_TestData.I8.data() + step);
-            engine.PutSync(var_i16, m_TestData.I16.data() + step);
-            engine.PutSync(var_i32, m_TestData.I32.data() + step);
-            engine.PutSync(var_i64, m_TestData.I64.data() + step);
-            engine.PutSync(var_u8, m_TestData.U8.data() + step);
-            engine.PutSync(var_u16, m_TestData.U16.data() + step);
-            engine.PutSync(var_u32, m_TestData.U32.data() + step);
-            engine.PutSync(var_u64, m_TestData.U64.data() + step);
-            engine.PutSync(var_r32, m_TestData.R32.data() + step);
-            engine.PutSync(var_r64, m_TestData.R64.data() + step);
-=======
             // fill in the variable with values from starting index to
             // starting index + count
-            engine->Write(var_i8, currentTestData.I8.data());
-            engine->Write(var_i16, currentTestData.I16.data());
-            engine->Write(var_i32, currentTestData.I32.data());
-            engine->Write(var_i64, currentTestData.I64.data());
-            engine->Write(var_u8, currentTestData.U8.data());
-            engine->Write(var_u16, currentTestData.U16.data());
-            engine->Write(var_u32, currentTestData.U32.data());
-            engine->Write(var_u64, currentTestData.U64.data());
-            engine->Write(var_r32, currentTestData.R32.data());
-            engine->Write(var_r64, currentTestData.R64.data());
->>>>>>> e29d5bd5
+            engine.PutSync(var_i8, currentTestData.I8.data());
+            engine.PutSync(var_i16, currentTestData.I16.data());
+            engine.PutSync(var_i32, currentTestData.I32.data());
+            engine.PutSync(var_i64, currentTestData.I64.data());
+            engine.PutSync(var_u8, currentTestData.U8.data());
+            engine.PutSync(var_u16, currentTestData.U16.data());
+            engine.PutSync(var_u32, currentTestData.U32.data());
+            engine.PutSync(var_u64, currentTestData.U64.data());
+            engine.PutSync(var_r32, currentTestData.R32.data());
+            engine.PutSync(var_r64, currentTestData.R64.data());
 
             // Advance to the next time step
             engine.EndStep();
@@ -871,13 +826,9 @@
 
         for (size_t step = 0; step < NSteps; ++step)
         {
-<<<<<<< HEAD
-            engine.BeginStep();
-=======
             // Generate test data for each process uniquely
             SmallTestData currentTestData =
                 generateNewSmallTestData(m_TestData, step, mpiRank, mpiSize);
->>>>>>> e29d5bd5
 
             // Retrieve the variables that previously went out of scope
             auto &var_i8 = *io.InquireVariable<int8_t>("i8");
@@ -893,7 +844,7 @@
 
             // Make a 2D selection to describe the local dimensions of the
             // variable we write and its offsets in the global spaces
-            adios2::SelectionBoundingBox sel(
+            adios2::Box<adios2::Dims> sel(
                 {0, static_cast<unsigned int>(mpiRank * Nx)}, {Ny, Nx});
             var_i8.SetSelection(sel);
             var_i16.SetSelection(sel);
@@ -907,37 +858,22 @@
             var_r64.SetSelection(sel);
 
             // Write each one
-<<<<<<< HEAD
-            engine.PutSync(var_i8, m_TestData.I8.data() + step);
-            engine.PutSync(var_i16, m_TestData.I16.data() + step);
-            engine.PutSync(var_i32, m_TestData.I32.data() + step);
-            engine.PutSync(var_i64, m_TestData.I64.data() + step);
-            engine.PutSync(var_u8, m_TestData.U8.data() + step);
-            engine.PutSync(var_u16, m_TestData.U16.data() + step);
-            engine.PutSync(var_u32, m_TestData.U32.data() + step);
-            engine.PutSync(var_u64, m_TestData.U64.data() + step);
-            engine.PutSync(var_r32, m_TestData.R32.data() + step);
-            engine.PutSync(var_r64, m_TestData.R64.data() + step);
-=======
             // fill in the variable with values from starting index to
             // starting index + count
-            engine->Write(var_i8, currentTestData.I8.data());
-            engine->Write(var_i16, currentTestData.I16.data());
-            engine->Write(var_i32, currentTestData.I32.data());
-            engine->Write(var_i64, currentTestData.I64.data());
-            engine->Write(var_u8, currentTestData.U8.data());
-            engine->Write(var_u16, currentTestData.U16.data());
-            engine->Write(var_u32, currentTestData.U32.data());
-            engine->Write(var_u64, currentTestData.U64.data());
-            engine->Write(var_r32, currentTestData.R32.data());
-            engine->Write(var_r64, currentTestData.R64.data());
->>>>>>> e29d5bd5
-
-            // Advance to the next time step
+            engine.BeginStep();
+            engine.PutSync(var_i8, currentTestData.I8.data());
+            engine.PutSync(var_i16, currentTestData.I16.data());
+            engine.PutSync(var_i32, currentTestData.I32.data());
+            engine.PutSync(var_i64, currentTestData.I64.data());
+            engine.PutSync(var_u8, currentTestData.U8.data());
+            engine.PutSync(var_u16, currentTestData.U16.data());
+            engine.PutSync(var_u32, currentTestData.U32.data());
+            engine.PutSync(var_u64, currentTestData.U64.data());
+            engine.PutSync(var_r32, currentTestData.R32.data());
+            engine.PutSync(var_r64, currentTestData.R64.data());
             engine.EndStep();
         }
 
-        // Close the file
         engine.Close();
     }
 

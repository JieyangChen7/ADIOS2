--- conflicted
+++ resolved
@@ -201,11 +201,7 @@
             break;
         }
     }
-<<<<<<< HEAD
-    auto attInt = dataManIO.InquireAttribute<int>("AttInt");
-=======
     auto attInt = io.InquireAttribute<int>("AttInt");
->>>>>>> 1b2754c6
     ASSERT_EQ(110, attInt.Data()[0]);
     engine.Close();
 }

--- conflicted
+++ resolved
@@ -192,16 +192,9 @@
     }
 }
 
-<<<<<<< HEAD
-void FC_GLOBAL(adios2_open_f2c,
-               ADIOS2_OPEN_F2C)(adios2_engine **engine, adios2_io **io,
-                                const char *name, const int *open_mode,
-                                int *ierr)
-=======
 void FC_GLOBAL(adios2_remove_variable_f2c,
-               ADIOS2_REMOVE_VARIABLE_F2C)(adios2_IO **io, const char *name,
+               ADIOS2_REMOVE_VARIABLE_F2C)(adios2_io **io, const char *name,
                                            int *ierr)
->>>>>>> 228fda48
 {
     *ierr = 0;
     try
@@ -216,7 +209,7 @@
 }
 
 void FC_GLOBAL(adios2_remove_all_variables_f2c,
-               ADIOS2_REMOVE_ALL_VARIABLES_F2C)(adios2_IO **io, int *ierr)
+               ADIOS2_REMOVE_ALL_VARIABLES_F2C)(adios2_io **io, int *ierr)
 {
     *ierr = 0;
     try
@@ -251,7 +244,7 @@
 }
 
 void FC_GLOBAL(adios2_remove_attribute_f2c,
-               ADIOS2_REMOVE_ATTRIBUTE_F2C)(adios2_IO **io, const char *name,
+               ADIOS2_REMOVE_ATTRIBUTE_F2C)(adios2_io **io, const char *name,
                                             int *ierr)
 {
     *ierr = 0;
@@ -267,7 +260,7 @@
 }
 
 void FC_GLOBAL(adios2_remove_all_attributes_f2c,
-               ADIOS2_REMOVE_ALL_ATTRIBUTES_F2C)(adios2_IO **io, int *ierr)
+               ADIOS2_REMOVE_ALL_ATTRIBUTES_F2C)(adios2_io **io, int *ierr)
 {
     *ierr = 0;
     try
@@ -303,7 +296,7 @@
 #endif
 
 void FC_GLOBAL(adios2_open_f2c,
-               ADIOS2_OPEN_F2C)(adios2_Engine **engine, adios2_IO **io,
+               ADIOS2_OPEN_F2C)(adios2_engine **engine, adios2_io **io,
                                 const char *name, const int *open_mode,
                                 int *ierr)
 {
